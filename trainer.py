import torch
import torch.nn.functional as F

from torch.autograd import Variable
import torch.optim as optim
from torch.optim.lr_scheduler import ReduceLROnPlateau

import os
import time
import shutil
import pickle

from tqdm import tqdm
from utils import AverageMeter
from model import RecurrentAttention
from torch.utils.tensorboard import SummaryWriter


LOSS_BALANCE = {
    'loss_correct': 0.5,
    'loss_incorrect': 1,
    'loss_timeout': 1,
    'reinforce_loss': 1,
    'classification_loss': 1
}


class Trainer(object):
    """
    Trainer encapsulates all the logic necessary for
    training the Recurrent Attention Model.

    All hyperparameters are provided by the user in the
    config file.
    """
    def __init__(self, config, data_loader):
        """
        Construct a new Trainer instance.

        Args
        ----
        - config: object containing command line arguments.
        - data_loader: data iterator
        """
        self.config = config

        # glimpse network params
        self.patch_size = config.patch_size
        self.glimpse_scale = config.glimpse_scale
        self.num_patches = config.num_patches
        self.loc_hidden = config.loc_hidden
        self.glimpse_hidden = config.glimpse_hidden

        # core network params
        self.num_glimpses = config.num_glimpses
        self.hidden_size = config.hidden_size

        # reinforce params
        self.std = config.std
        self.M = config.M

        # data params
        if config.is_train:
            self.train_loader = data_loader[0]
            self.valid_loader = data_loader[1]
            self.num_train = len(self.train_loader.sampler.indices)
            self.num_valid = len(self.valid_loader.sampler.indices)
        else:
            self.test_loader = data_loader
            self.num_test = len(self.test_loader.dataset)
        self.num_classes = 10
        self.num_channels = 1

        # training params
        self.epochs = config.epochs
        self.start_epoch = 0
        self.momentum = config.momentum
        self.lr = config.init_lr

        # misc params
        self.use_gpu = config.use_gpu
        self.best = config.best
        self.ckpt_dir = config.ckpt_dir
        self.logs_dir = config.logs_dir
        self.best_valid_acc = 0.
        self.counter = 0
        self.lr_patience = config.lr_patience
        self.train_patience = config.train_patience
        self.use_tensorboard = config.use_tensorboard
        self.resume = config.resume
        self.print_freq = config.print_freq
        self.plot_freq = config.plot_freq
        self.model_name = 'ram_{}_{}x{}_{}'.format(
            config.num_glimpses, config.patch_size,
            config.patch_size, config.glimpse_scale
        )

        self.plot_dir = './plots/' + self.model_name + '/'
        if not os.path.exists(self.plot_dir):
            os.makedirs(self.plot_dir)

        #configure tensorboard logging
        if self.use_tensorboard:
            tensorboard_dir = self.logs_dir + self.model_name
            print('[*] Saving tensorboard logs to {}'.format(tensorboard_dir))
            if not os.path.exists(tensorboard_dir):
                os.makedirs(tensorboard_dir)
            else:
                import  random
                tensorboard_dir = tensorboard_dir + str(random.randint(0, 9999999999))
                os.makedirs(tensorboard_dir)
            self.writer = SummaryWriter(tensorboard_dir)

        # build RAM model
        self.model = RecurrentAttention(
            self.patch_size, self.num_patches, self.glimpse_scale,
            self.num_channels, self.loc_hidden, self.glimpse_hidden,
            self.std, self.hidden_size, self.num_classes,
        )
        if self.use_gpu:
            self.model.cuda()

        print('[*] Number of model parameters: {:,}'.format(
            sum([p.data.nelement() for p in self.model.parameters()])))

        # # initialize optimizer and scheduler
        # self.optimizer = optim.SGD(
        #     self.model.parameters(), lr=self.lr, momentum=self.momentum,
        # )
        # self.scheduler = ReduceLROnPlateau(
        #     self.optimizer, 'min', patience=self.lr_patience
        # )
        self.optimizer = optim.Adam(
            self.model.parameters(), lr=3e-4,
        )

    def reset(self):
        """
        Initialize the hidden state of the core network
        and the location vector.

        This is called once every time a new minibatch
        `x` is introduced.
        """
        dtype = (
            torch.cuda.FloatTensor if self.use_gpu else torch.FloatTensor
        )

        h_t = torch.zeros(self.batch_size, self.hidden_size)
        h_t = Variable(h_t).type(dtype)

        l_t = torch.Tensor(self.batch_size, 25).uniform_(-1, 1)
        l_t = Variable(l_t).type(dtype)

        return h_t, l_t

    def train(self):
        """
        Train the model on the training set.

        A checkpoint of the model is saved after each epoch
        and if the validation accuracy is improved upon,
        a separate ckpt is created for use on the test set.
        """
        # load the most recent checkpoint
        if self.resume:
            self.load_checkpoint(best=False)

        print("\n[*] Train on {} samples, validate on {} samples".format(
            self.num_train, self.num_valid)
        )

        for epoch in range(self.start_epoch, self.epochs):

            print(
                '\nEpoch: {}/{} - LR: {:.6f}'.format(
                    epoch+1, self.epochs, self.lr)
            )
            print('loss_params', LOSS_BALANCE)

            # train for 1 epoch
            train_loss, train_acc = self.train_one_epoch(epoch)

            # evaluate on validation set
            # valid_loss, valid_acc = self.validate(epoch)
            print("BAD HACK")
            valid_acc = train_acc
            valid_loss = train_loss

            # # reduce lr if validation loss plateaus
            # self.scheduler.step(valid_loss)

            is_best = valid_acc > self.best_valid_acc
            msg1 = "train loss: {:.3f} - train acc: {:.3f} "
            msg2 = "- val loss: {:.3f} - val acc: {:.3f}"
            if is_best:
                self.counter = 0
                msg2 += " [*]"
            msg = msg1 + msg2
            print(msg.format(train_loss, train_acc, valid_loss, valid_acc))

            # check for improvement
            if not is_best:
                self.counter += 1
            if self.counter > self.train_patience:
                print("[!] No improvement in a while, stopping training.")
                return
            self.best_valid_acc = max(valid_acc, self.best_valid_acc)
            self.save_checkpoint(
                {'epoch': epoch + 1,
                 'model_state': self.model.state_dict(),
                 'optim_state': self.optimizer.state_dict(),
                 'best_valid_acc': self.best_valid_acc,
                 }, is_best
            )

    def train_one_epoch(self, epoch):
        """
        Train the model for 1 epoch of the training set.

        An epoch corresponds to one full pass through the entire
        training set in successive mini-batches.

        This is used by train() and should not be called manually.
        """
        batch_time = AverageMeter()
        losses = AverageMeter()
        accs = AverageMeter()
        glimpses = AverageMeter()

        tic = time.time()
        with tqdm(total=self.num_train) as pbar:
            for i, (x, y) in enumerate(self.train_loader):
                if self.use_gpu:
                    x, y = x.cuda(), y.cuda()
                x, y = Variable(x), Variable(y)

                plot = False
                if (epoch % self.plot_freq == 0) and (i == 0):
                    plot = True

                # initialize location vector and hidden state
                self.batch_size = x.shape[0]
                h_t, l_t = self.reset()

                # save images
                imgs = []
                imgs.append(x[0:9])

                # extract the glimpses
                locs = []
                log_pi = []
                baselines = []
                early_exit = False
                total_glimpses = 0
                for t in range(self.num_glimpses - 1):
                    total_glimpses += 1
                    # forward pass through model
                    h_t, l_t, b_t, p, log_probas, log_d, d_t = self.model(x, l_t, h_t)

                    # store
                    locs.append(l_t[0:9])
                    baselines.append(b_t)
                    log_pi.append(p)
                    # see if we should early exit
                    early_exit = log_probas is not None
                    if early_exit:
                        break

                if not early_exit:
                    # last iteration
                    h_t, l_t, b_t, p, log_probas, _, _= self.model(
                        x, l_t, h_t, last=True
                    )
                    log_pi.append(p)
                    baselines.append(b_t)
                    locs.append(l_t[0:9])
                glimpses.update(total_glimpses)


                # calculate reward
                predicted = torch.max(log_probas, 1)[1]
                R = (predicted.detach() == y.long()).float()
                R = R.unsqueeze(1).repeat(1, total_glimpses)

                correct = R[0][0:1].long() == 1

                if early_exit:
                    # if we did exit early we need to know if we made the right call
                    if correct:
                        # good, you did well, small "reward"
<<<<<<< HEAD
                        loss_decision = F.nll_loss(log_d, R[0][0:1].long())/2
                    else:
                        # don't be wrong....
                        loss_decision = F.nll_loss(log_d, R[0][0:1].long())
=======
                        loss_decision = F.nll_loss(log_d, R[0][0:1].long())*LOSS_BALANCE['loss_correct']
                    else:
                        # don't be wrong....
                        loss_decision = F.nll_loss(log_d, R[0][0:1].long())*LOSS_BALANCE['loss_incorrect']
>>>>>>> f78b8eb6
                else:
                    # if we ran out of time we should have made a decision
                    loss_decision = F.nll_loss(log_d, torch.tensor([1])) * LOSS_BALANCE['loss_timeout']

                # compute losses for differentiable modules
                loss_action = F.nll_loss(log_probas, y) * LOSS_BALANCE['classification_loss']
                # convert list to tensors and reshape
                if len(baselines) > 1:
                    # TODO: this is because we are only doing one batch
                    baselines = torch.stack(baselines).reshape(1, -1)
                    log_pi = torch.stack(log_pi).reshape(1, -1)
                    baselines = baselines.transpose(1, 0)
                    log_pi = log_pi.transpose(1, 0)

                    loss_baseline = F.mse_loss(baselines, R) * LOSS_BALANCE['reinforce_loss']

                    # compute reinforce loss
                    # summed over timesteps and averaged across batch
                    adjusted_reward = R - baselines.detach()
                    loss_reinforce = torch.sum(-log_pi*adjusted_reward, dim=1)
                    loss_reinforce = torch.mean(loss_reinforce, dim=0) * LOSS_BALANCE['reinforce_loss']

                    # sum up into a hybrid loss
                    loss = loss_action + loss_baseline +\
                           loss_reinforce + loss_decision
                else:
                    loss = loss_action + loss_decision

                # compute accuracy
                correct = (predicted == y).float()
                acc = 100 * (correct.sum() / len(y))

                # store
                try:
                    losses.update(loss.data[0], x.size()[0])
                    accs.update(acc.data[0], x.size()[0])
                except:
                    losses.update(loss.data.item(), x.size()[0])
                    accs.update(acc.data.item(), x.size()[0])

                # compute gradients and update SGD
                self.optimizer.zero_grad()
                loss.backward()
                self.optimizer.step()

                # measure elapsed time
                toc = time.time()
                batch_time.update(toc-tic)

                try:
                    loss_data =loss.data[0]
                    acc_data = acc.data[0]
                except IndexError:
                    loss_data = loss.data.item()
                    acc_data = acc.data.item()
                pbar.set_description(
                    (
                        "{:.1f}s - loss: {:.3f} - acc: {:.3f}, glm {:.3f}".format(
                            (toc-tic), losses.avg, accs.avg, glimpses.avg
                        )
                    )
                )
                pbar.update(self.batch_size)

                # dump the glimpses and locs
                if plot:
                    if self.use_gpu:
                        imgs = [g.cpu().data.numpy().squeeze() for g in imgs]
                        locs = [l.cpu().data.numpy() for l in locs]
                    else:
                        imgs = [g.data.numpy().squeeze() for g in imgs]
                        locs = [l.data.numpy() for l in locs]
                    pickle.dump(
                        imgs, open(
                            self.plot_dir + "g_{}.p".format(epoch+1),
                            "wb"
                        )
                    )
                    pickle.dump(
                        locs, open(
                            self.plot_dir + "l_{}.p".format(epoch+1),
                            "wb"
                        )
                    )

                # log to tensorboard
                if self.use_tensorboard:
                    iteration = epoch*len(self.train_loader) + i
                    self.writer.add_scalar('train_loss', losses.avg, iteration)
                    self.writer.add_scalar('train_acc', accs.avg, iteration)

            return losses.avg, accs.avg

    def validate(self, epoch):
        """
        Evaluate the model on the validation set.
        """
        losses = AverageMeter()
        accs = AverageMeter()

        for i, (x, y) in enumerate(self.valid_loader):
            if self.use_gpu:
                x, y = x.cuda(), y.cuda()
            x, y = Variable(x), Variable(y)

            # duplicate 10 times
            # x = x.repeat(self.M, 1, 1, 1)

            # initialize location vector and hidden state
            # self.batch_size = x.shape[0]
            h_t, l_t = self.reset()

            # extract the glimpses
            log_pi = []
            baselines = []
            for t in range(self.num_glimpses - 1):
                # forward pass through model
                h_t, l_t, b_t, p, log_probas, log_d, d_t = self.model(x, l_t, h_t)

                # store
                baselines.append(b_t)
                log_pi.append(p)
                # see if we should early exit
                early_exit = log_probas is not None
                if early_exit:
                    break

            if not early_exit:
                # last iteration
                h_t, l_t, b_t, log_probas, p = self.model(
                    x, l_t, h_t, last=True
                )
                log_pi.append(p)
                baselines.append(b_t)

            # calculate reward
            predicted = torch.max(log_probas, 1)[1]

            # compute accuracy
            correct = (predicted == y).float()
            acc = 100 * (correct.sum() / len(y))

            # store
            try:
                accs.update(acc.data[0], x.size()[0])
            except:
                accs.update(acc.data.item(), x.size()[0])

            # log to tensorboard
            if self.use_tensorboard:
                iteration = epoch*len(self.valid_loader) + i
                self.writer.add_scalar('valid_loss', losses.avg, iteration)
                self.writer.add_scalar('valid_acc', accs.avg, iteration)

        return losses.avg, accs.avg

    def test(self):
        """
        Test the model on the held-out test data.
        This function should only be called at the very
        end once the model has finished training.
        """
        correct = 0

        # load the best checkpoint
        self.load_checkpoint(best=self.best)

        for i, (x, y) in enumerate(self.test_loader):
            if self.use_gpu:
                x, y = x.cuda(), y.cuda()
            x, y = Variable(x, volatile=True), Variable(y)

            # duplicate 10 times
            x = x.repeat(self.M, 1, 1, 1)

            # initialize location vector and hidden state
            self.batch_size = x.shape[0]
            h_t, l_t = self.reset()

            # extract the glimpses
            for t in range(self.num_glimpses - 1):
                # forward pass through model
                h_t, l_t, b_t, p = self.model(x, l_t, h_t)

            # last iteration
            h_t, l_t, b_t, log_probas, p = self.model(
                x, l_t, h_t, last=True
            )

            log_probas = log_probas.view(
                self.M, -1, log_probas.shape[-1]
            )
            log_probas = torch.mean(log_probas, dim=0)

            pred = log_probas.data.max(1, keepdim=True)[1]
            correct += pred.eq(y.data.view_as(pred)).cpu().sum()

        perc = (100. * correct) / (self.num_test)
        error = 100 - perc
        print(
            '[*] Test Acc: {}/{} ({:.2f}% - {:.2f}%)'.format(
                correct, self.num_test, perc, error)
        )

    def save_checkpoint(self, state, is_best):
        """
        Save a copy of the model so that it can be loaded at a future
        date. This function is used when the model is being evaluated
        on the test data.

        If this model has reached the best validation accuracy thus
        far, a seperate file with the suffix `best` is created.
        """
        # print("[*] Saving model to {}".format(self.ckpt_dir))

        filename = self.model_name + '_ckpt.pth.tar'
        ckpt_path = os.path.join(self.ckpt_dir, filename)
        torch.save(state, ckpt_path)

        if is_best:
            filename = self.model_name + '_model_best.pth.tar'
            shutil.copyfile(
                ckpt_path, os.path.join(self.ckpt_dir, filename)
            )

    def load_checkpoint(self, best=False):
        """
        Load the best copy of a model. This is useful for 2 cases:

        - Resuming training with the most recent model checkpoint.
        - Loading the best validation model to evaluate on the test data.

        Params
        ------
        - best: if set to True, loads the best model. Use this if you want
          to evaluate your model on the test data. Else, set to False in
          which case the most recent version of the checkpoint is used.
        """
        print("[*] Loading model from {}".format(self.ckpt_dir))

        filename = self.model_name + '_ckpt.pth.tar'
        if best:
            filename = self.model_name + '_model_best.pth.tar'
        ckpt_path = os.path.join(self.ckpt_dir, filename)
        ckpt = torch.load(ckpt_path)

        # load variables from checkpoint
        self.start_epoch = ckpt['epoch']
        self.best_valid_acc = ckpt['best_valid_acc']
        self.model.load_state_dict(ckpt['model_state'])
        self.optimizer.load_state_dict(ckpt['optim_state'])

        if best:
            print(
                "[*] Loaded {} checkpoint @ epoch {} "
                "with best valid acc of {:.3f}".format(
                    filename, ckpt['epoch'], ckpt['best_valid_acc'])
            )
        else:
            print(
                "[*] Loaded {} checkpoint @ epoch {}".format(
                    filename, ckpt['epoch'])
            )<|MERGE_RESOLUTION|>--- conflicted
+++ resolved
@@ -289,17 +289,10 @@
                     # if we did exit early we need to know if we made the right call
                     if correct:
                         # good, you did well, small "reward"
-<<<<<<< HEAD
-                        loss_decision = F.nll_loss(log_d, R[0][0:1].long())/2
-                    else:
-                        # don't be wrong....
-                        loss_decision = F.nll_loss(log_d, R[0][0:1].long())
-=======
                         loss_decision = F.nll_loss(log_d, R[0][0:1].long())*LOSS_BALANCE['loss_correct']
                     else:
                         # don't be wrong....
                         loss_decision = F.nll_loss(log_d, R[0][0:1].long())*LOSS_BALANCE['loss_incorrect']
->>>>>>> f78b8eb6
                 else:
                     # if we ran out of time we should have made a decision
                     loss_decision = F.nll_loss(log_d, torch.tensor([1])) * LOSS_BALANCE['loss_timeout']
